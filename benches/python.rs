--- conflicted
+++ resolved
@@ -15,12 +15,8 @@
                 br#"  { "int": 1, "bigint": 123456789012345678901234567890, "float": 1.2}  "#,
                 false,
                 true,
-<<<<<<< HEAD
                 false,
-            ))
-=======
             )
->>>>>>> 4dd0c35f
             .unwrap()
         });
     })
@@ -28,22 +24,7 @@
 
 fn python_parse_other(bench: &mut Bencher) {
     Python::with_gil(|py| {
-<<<<<<< HEAD
-        bench.iter(|| {
-            // Clear PyO3 memory on each loop iteration to avoid long GC traversal overheads.
-            let _pool = unsafe { py.new_pool() };
-            black_box(python_parse(
-                py,
-                black_box(br#"["string", true, false, null]"#),
-                false,
-                true,
-                false,
-            ))
-            .unwrap()
-        });
-=======
-        bench.iter(|| python_parse(py, br#"["string", true, false, null]"#, false, true).unwrap());
->>>>>>> 4dd0c35f
+        bench.iter(|| python_parse(py, br#"["string", true, false, null]"#, false, true, false).unwrap());
     })
 }
 
@@ -54,15 +35,7 @@
     let json_data = contents.as_bytes();
 
     Python::with_gil(|py| {
-<<<<<<< HEAD
-        bench.iter(|| {
-            // Clear PyO3 memory on each loop iteration to avoid long GC traversal overheads.
-            let _pool = unsafe { py.new_pool() };
-            black_box(python_parse(py, black_box(json_data), false, cache_strings, false)).unwrap()
-        });
-=======
-        bench.iter(|| python_parse(py, json_data, false, cache_strings).unwrap());
->>>>>>> 4dd0c35f
+        bench.iter(|| python_parse(py, json_data, false, cache_strings, false).unwrap());
     })
 }
 

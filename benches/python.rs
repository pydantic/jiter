use bencher::black_box;
use codspeed_bencher_compat::{benchmark_group, benchmark_main, Bencher};

use std::fs::File;
use std::io::Read;

use pyo3::Python;

<<<<<<< HEAD
use jiter::python_parse;

#[bench]
fn bench_python_parse_numeric(bench: &mut Bencher) {
=======
fn python_parse_numeric(bench: &mut Bencher) {
>>>>>>> 9a7beb9c
    Python::with_gil(|py| {
        bench.iter(|| {
            // Clear PyO3 memory on each loop iteration to avoid long GC traversal overheads.
            let _pool = unsafe { py.new_pool() };
            black_box(python_parse(
                py,
                black_box(br#"  { "int": 1, "bigint": 123456789012345678901234567890, "float": 1.2}  "#),
<<<<<<< HEAD
                true,
=======
                false,
>>>>>>> 9a7beb9c
            ))
            .unwrap()
        });
    })
}

fn python_parse_other(bench: &mut Bencher) {
    Python::with_gil(|py| {
        bench.iter(|| {
            // Clear PyO3 memory on each loop iteration to avoid long GC traversal overheads.
            let _pool = unsafe { py.new_pool() };
<<<<<<< HEAD
            black_box(python_parse(py, black_box(br#"["string", true, false, null]"#), true)).unwrap()
        });
    })
}

fn _python_parse_file(path: &str, bench: &mut Bencher, cache_strings: bool) {
    let mut file = File::open(path).unwrap();
=======
            black_box(python_parse(py, black_box(br#"["string", true, false, null]"#), false)).unwrap()
        });
    })
}

fn python_parse_medium_response(bench: &mut Bencher) {
    let mut file = File::open("./benches/medium_response.json").unwrap();
>>>>>>> 9a7beb9c
    let mut contents = String::new();
    file.read_to_string(&mut contents).unwrap();
    let json_data = contents.as_bytes();

    Python::with_gil(|py| {
        bench.iter(|| {
            // Clear PyO3 memory on each loop iteration to avoid long GC traversal overheads.
            let _pool = unsafe { py.new_pool() };
<<<<<<< HEAD
            black_box(python_parse(py, black_box(json_data), cache_strings)).unwrap()
=======
            black_box(python_parse(py, black_box(json_data), false)).unwrap()
>>>>>>> 9a7beb9c
        });
    })
}
#[bench]
fn test_python_parse_medium_response_cached(bench: &mut Bencher) {
    _python_parse_file("./benches/medium_response.json", bench, true);
}

<<<<<<< HEAD
#[bench]
fn test_python_parse_medium_response_not_cached(bench: &mut Bencher) {
    _python_parse_file("./benches/medium_response.json", bench, false);
}

#[bench]
fn bench_python_parse_true_object_cached(bench: &mut Bencher) {
    _python_parse_file("./benches/true_object.json", bench, true);
}

#[bench]
fn bench_python_parse_true_object_not_cached(bench: &mut Bencher) {
    _python_parse_file("./benches/true_object.json", bench, false);
}

/// Note - caching strings should make no difference here
#[bench]
fn bench_python_parse_true_array_cache(bench: &mut Bencher) {
    _python_parse_file("./benches/true_array.json", bench, true);
}

#[bench]
fn bench_python_parse_true_array_no_cache(bench: &mut Bencher) {
    _python_parse_file("./benches/true_array.json", bench, false);
}
=======
fn python_parse_true_object(bench: &mut Bencher) {
    let mut file = File::open("./benches/true_object.json").unwrap();
    let mut contents = String::new();
    file.read_to_string(&mut contents).unwrap();
    let json_data = contents.as_bytes();

    Python::with_gil(|py| {
        bench.iter(|| {
            // Clear PyO3 memory on each loop iteration to avoid long GC traversal overheads.
            let _pool = unsafe { py.new_pool() };
            black_box(python_parse(py, black_box(json_data), false).unwrap())
        });
    })
}

benchmark_group!(
    benches,
    python_parse_numeric,
    python_parse_other,
    python_parse_medium_response,
    python_parse_true_object
);
benchmark_main!(benches);
>>>>>>> 9a7beb9c
<|MERGE_RESOLUTION|>--- conflicted
+++ resolved
@@ -6,14 +6,9 @@
 
 use pyo3::Python;
 
-<<<<<<< HEAD
 use jiter::python_parse;
 
-#[bench]
-fn bench_python_parse_numeric(bench: &mut Bencher) {
-=======
 fn python_parse_numeric(bench: &mut Bencher) {
->>>>>>> 9a7beb9c
     Python::with_gil(|py| {
         bench.iter(|| {
             // Clear PyO3 memory on each loop iteration to avoid long GC traversal overheads.
@@ -21,11 +16,8 @@
             black_box(python_parse(
                 py,
                 black_box(br#"  { "int": 1, "bigint": 123456789012345678901234567890, "float": 1.2}  "#),
-<<<<<<< HEAD
+                false,
                 true,
-=======
-                false,
->>>>>>> 9a7beb9c
             ))
             .unwrap()
         });
@@ -37,23 +29,19 @@
         bench.iter(|| {
             // Clear PyO3 memory on each loop iteration to avoid long GC traversal overheads.
             let _pool = unsafe { py.new_pool() };
-<<<<<<< HEAD
-            black_box(python_parse(py, black_box(br#"["string", true, false, null]"#), true)).unwrap()
+            black_box(python_parse(
+                py,
+                black_box(br#"["string", true, false, null]"#),
+                false,
+                true,
+            ))
+            .unwrap()
         });
     })
 }
 
 fn _python_parse_file(path: &str, bench: &mut Bencher, cache_strings: bool) {
     let mut file = File::open(path).unwrap();
-=======
-            black_box(python_parse(py, black_box(br#"["string", true, false, null]"#), false)).unwrap()
-        });
-    })
-}
-
-fn python_parse_medium_response(bench: &mut Bencher) {
-    let mut file = File::open("./benches/medium_response.json").unwrap();
->>>>>>> 9a7beb9c
     let mut contents = String::new();
     file.read_to_string(&mut contents).unwrap();
     let json_data = contents.as_bytes();
@@ -62,59 +50,30 @@
         bench.iter(|| {
             // Clear PyO3 memory on each loop iteration to avoid long GC traversal overheads.
             let _pool = unsafe { py.new_pool() };
-<<<<<<< HEAD
-            black_box(python_parse(py, black_box(json_data), cache_strings)).unwrap()
-=======
-            black_box(python_parse(py, black_box(json_data), false)).unwrap()
->>>>>>> 9a7beb9c
+            black_box(python_parse(py, black_box(json_data), false, cache_strings)).unwrap()
         });
     })
 }
-#[bench]
-fn test_python_parse_medium_response_cached(bench: &mut Bencher) {
+
+fn python_parse_medium_response(bench: &mut Bencher) {
+    _python_parse_file("./benches/medium_response.json", bench, false);
+}
+
+fn python_parse_medium_response_cached(bench: &mut Bencher) {
     _python_parse_file("./benches/medium_response.json", bench, true);
 }
 
-<<<<<<< HEAD
-#[bench]
-fn test_python_parse_medium_response_not_cached(bench: &mut Bencher) {
-    _python_parse_file("./benches/medium_response.json", bench, false);
+fn python_parse_true_object(bench: &mut Bencher) {
+    _python_parse_file("./benches/true_object.json", bench, false);
 }
 
-#[bench]
-fn bench_python_parse_true_object_cached(bench: &mut Bencher) {
+fn python_parse_true_object_cached(bench: &mut Bencher) {
     _python_parse_file("./benches/true_object.json", bench, true);
 }
 
-#[bench]
-fn bench_python_parse_true_object_not_cached(bench: &mut Bencher) {
-    _python_parse_file("./benches/true_object.json", bench, false);
-}
-
 /// Note - caching strings should make no difference here
-#[bench]
-fn bench_python_parse_true_array_cache(bench: &mut Bencher) {
+fn python_parse_true_array(bench: &mut Bencher) {
     _python_parse_file("./benches/true_array.json", bench, true);
-}
-
-#[bench]
-fn bench_python_parse_true_array_no_cache(bench: &mut Bencher) {
-    _python_parse_file("./benches/true_array.json", bench, false);
-}
-=======
-fn python_parse_true_object(bench: &mut Bencher) {
-    let mut file = File::open("./benches/true_object.json").unwrap();
-    let mut contents = String::new();
-    file.read_to_string(&mut contents).unwrap();
-    let json_data = contents.as_bytes();
-
-    Python::with_gil(|py| {
-        bench.iter(|| {
-            // Clear PyO3 memory on each loop iteration to avoid long GC traversal overheads.
-            let _pool = unsafe { py.new_pool() };
-            black_box(python_parse(py, black_box(json_data), false).unwrap())
-        });
-    })
 }
 
 benchmark_group!(
@@ -122,7 +81,9 @@
     python_parse_numeric,
     python_parse_other,
     python_parse_medium_response,
-    python_parse_true_object
+    python_parse_medium_response_cached,
+    python_parse_true_object,
+    python_parse_true_object_cached,
+    python_parse_true_array,
 );
-benchmark_main!(benches);
->>>>>>> 9a7beb9c
+benchmark_main!(benches);
use pyo3::prelude::*;
use pyo3::types::{PyDict, PyList};
use pyo3::ToPyObject;

use jiter::{map_json_error, python_parse, JsonValue};

#[test]
fn test_to_py_object_numeric() {
    let value = JsonValue::parse(
        br#"  { "int": 1, "bigint": 123456789012345678901234567890, "float": 1.2}  "#,
        false,
    )
    .unwrap();
    Python::with_gil(|py| {
        let python_value = value.to_object(py);
        let string = python_value.bind(py).to_string();
        assert_eq!(
            string,
            "{'int': 1, 'bigint': 123456789012345678901234567890, 'float': 1.2}"
        );
    })
}

#[test]
fn test_to_py_object_other() {
    let value = JsonValue::parse(
        br#"["string", "\u00a3", true, false, null, NaN, Infinity, -Infinity]"#,
        true,
    )
    .unwrap();
    Python::with_gil(|py| {
        let python_value = value.to_object(py);
        let string = python_value.bind(py).to_string();
        assert_eq!(string, "['string', '£', True, False, None, nan, inf, -inf]");
    })
}

#[test]
fn test_python_parse_numeric() {
    Python::with_gil(|py| {
        let obj = python_parse(
            py,
            br#"  { "int": 1, "bigint": 123456789012345678901234567890, "float": 1.2}  "#,
            false,
            true,
            false,
        )
        .unwrap();
        assert_eq!(
            obj.to_string(),
            "{'int': 1, 'bigint': 123456789012345678901234567890, 'float': 1.2}"
        );
    })
}

#[test]
fn test_python_parse_other_cached() {
    Python::with_gil(|py| {
        let obj = python_parse(
            py,
            br#"["string", true, false, null, NaN, Infinity, -Infinity]"#,
            true,
            true,
            false,
        )
        .unwrap();
        assert_eq!(obj.to_string(), "['string', True, False, None, nan, inf, -inf]");
    })
}

#[test]
fn test_python_parse_other_no_cache() {
    Python::with_gil(|py| {
<<<<<<< HEAD
        let obj = python_parse(py, br#"["string", true, false, null]"#, false, false, false).unwrap();
        assert_eq!(obj.as_ref(py).to_string(), "['string', True, False, None]");
=======
        let obj = python_parse(py, br#"["string", true, false, null]"#, false, false).unwrap();
        assert_eq!(obj.to_string(), "['string', True, False, None]");
>>>>>>> 4dd0c35f
    })
}

#[test]
fn test_python_disallow_nan() {
    Python::with_gil(|py| {
        let r = python_parse(py, br#"[NaN]"#, false, true, false);
        let e = r.map_err(|e| map_json_error(br#"[NaN]"#, &e)).unwrap_err();
        assert_eq!(e.to_string(), "ValueError: expected value at line 1 column 2");
    })
}

#[test]
fn test_error() {
    Python::with_gil(|py| {
        let bytes = br#"["string""#;
        let r = python_parse(py, bytes, false, true, false);
        let e = r.map_err(|e| map_json_error(bytes, &e)).unwrap_err();
        assert_eq!(e.to_string(), "ValueError: EOF while parsing a list at line 1 column 9");
    })
}

#[test]
fn test_recursion_limit() {
    let json = (0..10_000).map(|_| "[").collect::<String>();
    let bytes = json.as_bytes();

    Python::with_gil(|py| {
        let r = python_parse(py, bytes, false, true, false);
        let e = r.map_err(|e| map_json_error(bytes, &e)).unwrap_err();
        assert_eq!(
            e.to_string(),
            "ValueError: recursion limit exceeded at line 1 column 202"
        );
    })
}

#[test]
fn test_recursion_limit_incr() {
    let json = (0..2000).map(|_| "[1]".to_string()).collect::<Vec<_>>().join(", ");
    let json = format!("[{}]", json);
    let bytes = json.as_bytes();

    Python::with_gil(|py| {
<<<<<<< HEAD
        let v = python_parse(py, bytes, false, true, false).unwrap();
        assert_eq!(v.as_ref(py).len().unwrap(), 2000);
    });

    Python::with_gil(|py| {
        let v = python_parse(py, bytes, false, true, false).unwrap();
        assert_eq!(v.as_ref(py).len().unwrap(), 2000);
=======
        let v = python_parse(py, bytes, false, true).unwrap();
        assert_eq!(v.len().unwrap(), 2000);
    });

    Python::with_gil(|py| {
        let v = python_parse(py, bytes, false, true).unwrap();
        assert_eq!(v.len().unwrap(), 2000);
>>>>>>> 4dd0c35f
    });
}

#[test]
fn test_extracted_value_error() {
    let json = "xx";
    let bytes = json.as_bytes();

    Python::with_gil(|py| {
        let r = python_parse(py, bytes, false, true, false);
        let e = r.map_err(|e| map_json_error(bytes, &e)).unwrap_err();
        assert_eq!(e.to_string(), "ValueError: expected value at line 1 column 1");
    })
}

#[test]
fn test_partial_array() {
    Python::with_gil(|py| {
        let bytes = br#"["string", true, null, 1, "foo"#;
        let py_value = python_parse(py, bytes, false, true, true).unwrap();
        let string = py_value.as_ref(py).to_string();
        assert_eq!(string, "['string', True, None, 1]");

        // test that stopping at every points is ok
        for i in 1..bytes.len() {
            let py_value = python_parse(py, &bytes[..i], false, true, true).unwrap();
            assert!(py_value.as_ref(py).is_instance_of::<PyList>());
        }
    })
}

#[test]
fn test_partial_object() {
    Python::with_gil(|py| {
        let bytes = br#"{"a": 1, "b": 2, "c"#;
        let py_value = python_parse(py, bytes, false, true, true).unwrap();
        let string = py_value.as_ref(py).to_string();
        assert_eq!(string, "{'a': 1, 'b': 2}");

        // test that stopping at every points is ok
        for i in 1..bytes.len() {
            let py_value = python_parse(py, &bytes[..i], false, true, true).unwrap();
            assert!(py_value.as_ref(py).is_instance_of::<PyDict>());
        }
    })
}

#[test]
fn test_partial_nested() {
    Python::with_gil(|py| {
        let bytes = br#"{"a": 1, "b": 2, "c": [1, 2, {"d": 1, "#;
        let py_value = python_parse(py, bytes, false, true, true).unwrap();
        let string = py_value.as_ref(py).to_string();
        assert_eq!(string, "{'a': 1, 'b': 2, 'c': [1, 2, {'d': 1}]}");

        // test that stopping at every points is ok
        for i in 1..bytes.len() {
            let py_value = python_parse(py, &bytes[..i], false, true, true).unwrap();
            assert!(py_value.as_ref(py).is_instance_of::<PyDict>());
        }
    })
}<|MERGE_RESOLUTION|>--- conflicted
+++ resolved
@@ -71,13 +71,8 @@
 #[test]
 fn test_python_parse_other_no_cache() {
     Python::with_gil(|py| {
-<<<<<<< HEAD
         let obj = python_parse(py, br#"["string", true, false, null]"#, false, false, false).unwrap();
-        assert_eq!(obj.as_ref(py).to_string(), "['string', True, False, None]");
-=======
-        let obj = python_parse(py, br#"["string", true, false, null]"#, false, false).unwrap();
         assert_eq!(obj.to_string(), "['string', True, False, None]");
->>>>>>> 4dd0c35f
     })
 }
 
@@ -122,23 +117,13 @@
     let bytes = json.as_bytes();
 
     Python::with_gil(|py| {
-<<<<<<< HEAD
         let v = python_parse(py, bytes, false, true, false).unwrap();
-        assert_eq!(v.as_ref(py).len().unwrap(), 2000);
+        assert_eq!(v.len().unwrap(), 2000);
     });
 
     Python::with_gil(|py| {
         let v = python_parse(py, bytes, false, true, false).unwrap();
-        assert_eq!(v.as_ref(py).len().unwrap(), 2000);
-=======
-        let v = python_parse(py, bytes, false, true).unwrap();
         assert_eq!(v.len().unwrap(), 2000);
-    });
-
-    Python::with_gil(|py| {
-        let v = python_parse(py, bytes, false, true).unwrap();
-        assert_eq!(v.len().unwrap(), 2000);
->>>>>>> 4dd0c35f
     });
 }
 
@@ -159,13 +144,13 @@
     Python::with_gil(|py| {
         let bytes = br#"["string", true, null, 1, "foo"#;
         let py_value = python_parse(py, bytes, false, true, true).unwrap();
-        let string = py_value.as_ref(py).to_string();
+        let string = py_value.to_string();
         assert_eq!(string, "['string', True, None, 1]");
 
         // test that stopping at every points is ok
         for i in 1..bytes.len() {
             let py_value = python_parse(py, &bytes[..i], false, true, true).unwrap();
-            assert!(py_value.as_ref(py).is_instance_of::<PyList>());
+            assert!(py_value.is_instance_of::<PyList>());
         }
     })
 }
@@ -175,13 +160,13 @@
     Python::with_gil(|py| {
         let bytes = br#"{"a": 1, "b": 2, "c"#;
         let py_value = python_parse(py, bytes, false, true, true).unwrap();
-        let string = py_value.as_ref(py).to_string();
+        let string = py_value.to_string();
         assert_eq!(string, "{'a': 1, 'b': 2}");
 
         // test that stopping at every points is ok
         for i in 1..bytes.len() {
             let py_value = python_parse(py, &bytes[..i], false, true, true).unwrap();
-            assert!(py_value.as_ref(py).is_instance_of::<PyDict>());
+            assert!(py_value.is_instance_of::<PyDict>());
         }
     })
 }
@@ -191,13 +176,13 @@
     Python::with_gil(|py| {
         let bytes = br#"{"a": 1, "b": 2, "c": [1, 2, {"d": 1, "#;
         let py_value = python_parse(py, bytes, false, true, true).unwrap();
-        let string = py_value.as_ref(py).to_string();
+        let string = py_value.to_string();
         assert_eq!(string, "{'a': 1, 'b': 2, 'c': [1, 2, {'d': 1}]}");
 
         // test that stopping at every points is ok
         for i in 1..bytes.len() {
             let py_value = python_parse(py, &bytes[..i], false, true, true).unwrap();
-            assert!(py_value.as_ref(py).is_instance_of::<PyDict>());
+            assert!(py_value.is_instance_of::<PyDict>());
         }
     })
 }
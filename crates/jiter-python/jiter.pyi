--- conflicted
+++ resolved
@@ -6,13 +6,8 @@
     /,
     *,
     allow_inf_nan: bool = True,
-<<<<<<< HEAD
-    cache_strings: Literal[True, False, "all", "keys", "none"] = True,
+    cache_strings: Literal[True, False, "all", "keys", "none"] = "all",
     allow_partial: Literal[True, False, "off", "on", "trailing-strings"] = False,
-=======
-    cache_strings: Literal[True, False, "all", "keys", "none"] = "all",
-    allow_partial: bool = False,
->>>>>>> e78c3fa7
     catch_duplicate_keys: bool = False,
     lossless_floats: bool = False,
 ) -> Any:

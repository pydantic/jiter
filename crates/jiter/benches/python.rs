use codspeed_bencher_compat::{benchmark_group, benchmark_main, Bencher};

use std::fs::File;
use std::io::Read;

use pyo3::Python;

<<<<<<< HEAD
use jiter::{cache_clear, python_parse, PartialMode, StringCacheMode};
=======
use jiter::{cache_clear, PythonParseBuilder, StringCacheMode};
>>>>>>> e78c3fa7

fn python_parse_numeric(bench: &mut Bencher) {
    Python::with_gil(|py| {
        cache_clear(py);
        bench.iter(|| {
<<<<<<< HEAD
            python_parse(
                py,
                br#"  { "int": 1, "bigint": 123456789012345678901234567890, "float": 1.2}  "#,
                false,
                StringCacheMode::All,
                PartialMode::Off,
                false,
            )
            .unwrap()
=======
            PythonParseBuilder::default()
                .python_parse(
                    py,
                    br#"  { "int": 1, "bigint": 123456789012345678901234567890, "float": 1.2}  "#,
                )
                .unwrap()
>>>>>>> e78c3fa7
        });
    })
}

fn python_parse_other(bench: &mut Bencher) {
    Python::with_gil(|py| {
        cache_clear(py);
        bench.iter(|| {
<<<<<<< HEAD
            python_parse(
                py,
                br#"["string", true, false, null]"#,
                false,
                StringCacheMode::All,
                PartialMode::Off,
                false,
            )
            .unwrap()
=======
            PythonParseBuilder::default()
                .python_parse(py, br#"["string", true, false, null]"#)
                .unwrap()
>>>>>>> e78c3fa7
        });
    })
}

fn _python_parse_file(path: &str, bench: &mut Bencher, cache_mode: StringCacheMode) {
    let mut file = File::open(path).unwrap();
    let mut contents = String::new();
    file.read_to_string(&mut contents).unwrap();
    let json_data = contents.as_bytes();

    Python::with_gil(|py| {
        cache_clear(py);
<<<<<<< HEAD
        bench.iter(|| python_parse(py, json_data, false, cache_mode, PartialMode::Off, false).unwrap());
=======
        bench.iter(|| {
            PythonParseBuilder {
                cache_mode,
                ..Default::default()
            }
            .python_parse(py, json_data)
            .unwrap()
        });
>>>>>>> e78c3fa7
    })
}

fn python_parse_massive_ints_array(bench: &mut Bencher) {
    _python_parse_file("./benches/massive_ints_array.json", bench, StringCacheMode::All);
}

fn python_parse_medium_response_not_cached(bench: &mut Bencher) {
    _python_parse_file("./benches/medium_response.json", bench, StringCacheMode::None);
}

fn python_parse_medium_response(bench: &mut Bencher) {
    _python_parse_file("./benches/medium_response.json", bench, StringCacheMode::All);
}

fn python_parse_true_object_not_cached(bench: &mut Bencher) {
    _python_parse_file("./benches/true_object.json", bench, StringCacheMode::None);
}

fn python_parse_string_array_not_cached(bench: &mut Bencher) {
    _python_parse_file("./benches/string_array.json", bench, StringCacheMode::None);
}

fn python_parse_string_array(bench: &mut Bencher) {
    _python_parse_file("./benches/string_array.json", bench, StringCacheMode::All);
}

fn python_parse_x100_not_cached(bench: &mut Bencher) {
    _python_parse_file("./benches/x100.json", bench, StringCacheMode::None);
}

fn python_parse_x100(bench: &mut Bencher) {
    _python_parse_file("./benches/x100.json", bench, StringCacheMode::All);
}

fn python_parse_string_array_unique_not_cached(bench: &mut Bencher) {
    _python_parse_file("./benches/string_array_unique.json", bench, StringCacheMode::None);
}

fn python_parse_string_array_unique(bench: &mut Bencher) {
    _python_parse_file("./benches/string_array_unique.json", bench, StringCacheMode::All);
}

fn python_parse_true_object(bench: &mut Bencher) {
    _python_parse_file("./benches/true_object.json", bench, StringCacheMode::All);
}

/// Note - caching strings should make no difference here
fn python_parse_true_array(bench: &mut Bencher) {
    _python_parse_file("./benches/true_array.json", bench, StringCacheMode::All);
}

benchmark_group!(
    benches,
    python_parse_numeric,
    python_parse_other,
    python_parse_medium_response_not_cached,
    python_parse_medium_response,
    python_parse_true_object_not_cached,
    python_parse_string_array_not_cached,
    python_parse_string_array,
    python_parse_string_array_unique_not_cached,
    python_parse_string_array_unique,
    python_parse_x100_not_cached,
    python_parse_x100,
    python_parse_true_object,
    python_parse_true_array,
    python_parse_massive_ints_array,
);
benchmark_main!(benches);<|MERGE_RESOLUTION|>--- conflicted
+++ resolved
@@ -5,34 +5,18 @@
 
 use pyo3::Python;
 
-<<<<<<< HEAD
-use jiter::{cache_clear, python_parse, PartialMode, StringCacheMode};
-=======
-use jiter::{cache_clear, PythonParseBuilder, StringCacheMode};
->>>>>>> e78c3fa7
+use jiter::{cache_clear, PartialMode, PythonParseBuilder, StringCacheMode};
 
 fn python_parse_numeric(bench: &mut Bencher) {
     Python::with_gil(|py| {
         cache_clear(py);
         bench.iter(|| {
-<<<<<<< HEAD
-            python_parse(
-                py,
-                br#"  { "int": 1, "bigint": 123456789012345678901234567890, "float": 1.2}  "#,
-                false,
-                StringCacheMode::All,
-                PartialMode::Off,
-                false,
-            )
-            .unwrap()
-=======
             PythonParseBuilder::default()
                 .python_parse(
                     py,
                     br#"  { "int": 1, "bigint": 123456789012345678901234567890, "float": 1.2}  "#,
                 )
                 .unwrap()
->>>>>>> e78c3fa7
         });
     })
 }
@@ -41,21 +25,9 @@
     Python::with_gil(|py| {
         cache_clear(py);
         bench.iter(|| {
-<<<<<<< HEAD
-            python_parse(
-                py,
-                br#"["string", true, false, null]"#,
-                false,
-                StringCacheMode::All,
-                PartialMode::Off,
-                false,
-            )
-            .unwrap()
-=======
             PythonParseBuilder::default()
                 .python_parse(py, br#"["string", true, false, null]"#)
                 .unwrap()
->>>>>>> e78c3fa7
         });
     })
 }
@@ -68,9 +40,6 @@
 
     Python::with_gil(|py| {
         cache_clear(py);
-<<<<<<< HEAD
-        bench.iter(|| python_parse(py, json_data, false, cache_mode, PartialMode::Off, false).unwrap());
-=======
         bench.iter(|| {
             PythonParseBuilder {
                 cache_mode,
@@ -79,7 +48,6 @@
             .python_parse(py, json_data)
             .unwrap()
         });
->>>>>>> e78c3fa7
     })
 }
 

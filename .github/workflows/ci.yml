name: CI

on:
  push:
    branches:
      - main
    tags:
      - "**"
  pull_request: {}

jobs:
  resolve:
    runs-on: ubuntu-latest
    outputs:
      MSRV: ${{ steps.resolve-msrv.outputs.MSRV }}
    steps:
      - uses: actions/checkout@v4

      - name: set up python
        uses: actions/setup-python@v5
        with:
<<<<<<< HEAD
          python-version: "3.12"
=======
          python-version: "3.13"
>>>>>>> 419ec90e

      - name: resolve MSRV
        id: resolve-msrv
        run: echo MSRV=`python -c 'import tomllib; print(tomllib.load(open("Cargo.toml", "rb"))["workspace"]["package"]["rust-version"])'` >> $GITHUB_OUTPUT

  test-linux:
    needs: [resolve]
    name: test rust-${{ matrix.rust-version }} on linux
    strategy:
      fail-fast: false
      matrix:
        rust-version: [stable, nightly]
        include:
          - rust-version: ${{ needs.resolve.outputs.MSRV }}

    runs-on: ubuntu-latest

    env:
      RUNS_ON: ubuntu-latest
      RUST_VERSION: ${{ matrix.rust-version }}

    steps:
      - uses: actions/checkout@v4

      - name: set up python
        uses: actions/setup-python@v5
        with:
<<<<<<< HEAD
          python-version: "3.12"
=======
          python-version: "3.13"
>>>>>>> 419ec90e

      - uses: dtolnay/rust-toolchain@master
        with:
          toolchain: ${{ matrix.rust-version }}

      - id: cache-rust
        uses: Swatinem/rust-cache@v2
        with:
          prefix-key: "v1-rust"

      - run: cargo install cargo-careful
        if: steps.cache-rust.outputs.cache-hit != 'true'

      - run: cargo test -F python

      - run: cargo careful t -F python
        if: matrix.rust-version == 'nightly'

      - uses: taiki-e/install-action@cargo-llvm-cov
      - run: cargo llvm-cov -F python --codecov --output-path codecov.json

      - uses: codecov/codecov-action@v4
        with:
          env_vars: RUNS_ON,RUST_VERSION
          files: codecov.json
          token: ${{ secrets.CODECOV_TOKEN }}

  test-macos:
    name: test on ${{ matrix.runs-on }}
    strategy:
      fail-fast: false
      matrix:
        runs-on: [macos-latest, macos-latest-xlarge]

    runs-on: ${{ matrix.runs-on }}

    env:
      RUNS_ON: ${{ matrix.runs-on }}
      RUST_VERSION: stable

    steps:
      - uses: actions/checkout@v4

      - name: set up python
        uses: actions/setup-python@v5
        with:
<<<<<<< HEAD
          python-version: "3.12"
=======
          python-version: "3.13"
>>>>>>> 419ec90e

      - uses: dtolnay/rust-toolchain@stable

      - id: cache-rust
        uses: Swatinem/rust-cache@v2

      - run: cargo test -F python
        env:
          RUST_BACKTRACE: 1

      - uses: taiki-e/install-action@cargo-llvm-cov
      - run: cargo llvm-cov -F python --codecov --output-path codecov.json

      - uses: codecov/codecov-action@v4
        with:
          env_vars: RUNS_ON,RUST_VERSION
          files: codecov.json
          token: ${{ secrets.CODECOV_TOKEN }}

  test-python:
    name: test jiter-python

    runs-on: ubuntu-latest

    env:
      RUNS_ON: ubuntu-latest

    steps:
      - uses: actions/checkout@v4

      - name: set up python
        uses: actions/setup-python@v5
        with:
<<<<<<< HEAD
          python-version: "3.12"
=======
          python-version: "3.13"
>>>>>>> 419ec90e

      - uses: dtolnay/rust-toolchain@stable

      - id: cache-rust
        uses: Swatinem/rust-cache@v2

      - run: cargo install rustfilt coverage-prepare
        if: steps.cache-rust.outputs.cache-hit != 'true'

      - run: rustup component add llvm-tools-preview

      - run: make python-install

      - run: pip install -e crates/jiter-python
        env:
          RUSTFLAGS: "-C instrument-coverage"

      - run: pytest crates/jiter-python/tests
        env:
          RUST_BACKTRACE: 1

      - run: python crates/jiter-python/bench.py --fast

      - run: coverage-prepare lcov $(python -c 'import jiter.jiter;print(jiter.jiter.__file__)')

      - uses: codecov/codecov-action@v4
        with:
          token: ${{ secrets.CODECOV_TOKEN }}

  bench:
    runs-on: ubuntu-latest
    steps:
      - uses: actions/checkout@v4

      - uses: moonrepo/setup-rust@v1
        with:
          channel: stable
          cache-target: release
          bins: cargo-codspeed

      - run: python crates/jiter/benches/generate_big.py

      - run: cargo codspeed build -F python -p jiter

      - uses: CodSpeedHQ/action@v2
        with:
          run: cargo codspeed run
          token: ${{ secrets.CODSPEED_TOKEN }}

  fuzz:
    name: fuzz on ${{ matrix.runs-on }}
    strategy:
      fail-fast: false
      matrix:
        runs-on: [ubuntu-latest, macos-latest-xlarge]

    runs-on: ${{ matrix.runs-on }}

    steps:
      - uses: actions/checkout@v4

      - uses: moonrepo/setup-rust@v1
        with:
          channel: nightly
          cache-target: release
          bins: cargo-fuzz

      - run: |
          # cargo fuzz defaults to musl targets, which is seeming incomatible with sanitizers according to CI failures
          RUST_TARGET=$(rustc -Vv | grep host | cut -d ' ' -f 2)
          cargo fuzz run --target=$RUST_TARGET --fuzz-dir crates/fuzz compare_to_serde --release -- -max_total_time=300s

  fuzz-skip:
    name: fuzz skip
    # we only run this on ubuntu since architecture should make no difference

    runs-on: ubuntu-latest

    steps:
      - uses: actions/checkout@v4

      - uses: moonrepo/setup-rust@v1
        with:
          channel: nightly
          cache-target: release
          bins: cargo-fuzz

      - run: |
          # cargo fuzz defaults to musl targets, which is seeming incomatible with sanitizers according to CI failures
          RUST_TARGET=$(rustc -Vv | grep host | cut -d ' ' -f 2)
          cargo fuzz run --target=$RUST_TARGET --fuzz-dir crates/fuzz compare_skip --release -- -max_total_time=300s

  lint:
    runs-on: ubuntu-latest
    steps:
      - uses: actions/checkout@v4

<<<<<<< HEAD
      - uses: moonrepo/setup-rust@v1
        with:
          channel: stable
          components: rustfmt, clippy

      - uses: pre-commit/action@v3.0.0
        with:
          extra_args: --all-files --verbose
        env:
          PRE_COMMIT_COLOR: always
          SKIP: test

=======
      - name: set up python
        uses: actions/setup-python@v5
        with:
          python-version: "3.13"

      - uses: moonrepo/setup-rust@v1
        with:
          channel: stable
          components: rustfmt, clippy

      - uses: pre-commit/action@v3.0.0
        with:
          extra_args: --all-files --verbose
        env:
          PRE_COMMIT_COLOR: always
          SKIP: test

>>>>>>> 419ec90e
      - run: cargo doc -F python

  build-sdist:
    name: build sdist
    runs-on: ubuntu-latest
    steps:
      - uses: actions/checkout@v4
      - name: set up python
        uses: actions/setup-python@v5
        with:
          python-version: "3.13"
      - uses: PyO3/maturin-action@v1
        with:
          # version pinned until https://github.com/PyO3/maturin/issues/2154 is fixed
          maturin-version: v1.6.0
          command: sdist
          args: --out dist
          rust-toolchain: stable
          working-directory: crates/jiter-python
      - uses: actions/upload-artifact@v4
        with:
          name: pypi_files_sdist
          path: crates/jiter-python/dist

  build:
    name: build on ${{ matrix.os }} (${{ matrix.target }} - ${{ matrix.interpreter || 'all' }}${{ matrix.os == 'linux' && format(' - {0}', matrix.manylinux == 'auto' && 'manylinux' || matrix.manylinux) || '' }})
    # only run on push to main and on release
    if: startsWith(github.ref, 'refs/tags/') || github.ref == 'refs/heads/main' || contains(github.event.pull_request.labels.*.name, 'Full Build')
    strategy:
      fail-fast: false
      matrix:
        os: [linux] # windows and macos builds added manually
        target: [x86_64, aarch64]
        manylinux: [auto]
        include:
          # manylinux for various platforms
          - os: linux
            manylinux: auto
            target: i686
          - os: linux
            manylinux: auto
            target: aarch64
          - os: linux
            manylinux: auto
            target: armv7
            interpreter: 3.8 3.9 3.10 3.11 3.12 3.13
          - os: linux
            manylinux: auto
            target: ppc64le
            interpreter: 3.8 3.9 3.10 3.11 3.12 3.13
          - os: linux
            manylinux: auto
            target: s390x
            interpreter: 3.8 3.9 3.10 3.11 3.12 3.13

          # musllinux
          - os: linux
            manylinux: musllinux_1_1
            target: x86_64
          - os: linux
            manylinux: musllinux_1_1
            target: aarch64

          # macos;
          # all versions x86_64
          # older pythons which can't be run on the arm hardware for PGO
          - os: macos
            target: x86_64
          - os: macos
            target: aarch64
            interpreter: 3.8 3.9

          # windows;
          # aarch64 only 3.11 and up, also not PGO optimized
          - os: windows
            target: i686
            python-architecture: x86
            interpreter: 3.8 3.9 3.10 3.11 3.12 3.13
          # FIXME had link failures, needs investigation
          # - os: windows
          #   target: aarch64
          #   interpreter: 3.11 3.12
        exclude:
          # PGO optimized below
          - os: linux
            manylinux: auto
            target: x86_64

    runs-on: ${{ (matrix.os == 'linux' && 'ubuntu') || matrix.os }}-latest
    steps:
      - uses: actions/checkout@v4

      - name: set up python
        uses: actions/setup-python@v5
        with:
<<<<<<< HEAD
          python-version: "3.12"
=======
          python-version: "3.13"
>>>>>>> 419ec90e
          architecture: ${{ matrix.python-architecture || 'x64' }}

      - name: build wheels
        uses: PyO3/maturin-action@v1
        with:
          target: ${{ matrix.target }}
          manylinux: ${{ matrix.manylinux }}
          args: --release --out dist --interpreter ${{ matrix.interpreter || '3.8 3.9 3.10 3.11 3.12 3.13' }}
          rust-toolchain: stable
          working-directory: crates/jiter-python

      - run: ${{ (matrix.os == 'windows' && 'dir') || 'ls -lh' }} crates/jiter-python/dist/

      - run: |
          pip install -U twine
          twine check --strict crates/jiter-python/dist/*

      - uses: actions/upload-artifact@v4
        with:
          name: pypi_files_${{ matrix.os }}_${{ matrix.target }}_${{ matrix.interpreter || 'all' }}_${{ matrix.manylinux }}
          path: crates/jiter-python/dist

  build-pgo:
    name: build pgo-optimized on ${{ matrix.os }} / ${{ matrix.interpreter }}
    # only run on push to main and on release
    if: startsWith(github.ref, 'refs/tags/') || github.ref == 'refs/heads/main' || contains(github.event.pull_request.labels.*.name, 'Full Build')
    strategy:
      fail-fast: false
      matrix:
        os: [linux, windows, macos]
        interpreter: ["3.8", "3.9", "3.10", "3.11", "3.12", "3.13"]
        include:
          # standard runners with override for macos arm
          - os: linux
            runs-on: ubuntu-latest
          - os: windows
            ls: dir
            runs-on: windows-latest
          - os: macos
            runs-on: macos-latest
        exclude:
          # macos arm only supported from 3.10 and up
          - os: macos
            interpreter: "3.8"
          - os: macos
            interpreter: "3.9"

    runs-on: ${{ matrix.runs-on }}
    steps:
      - uses: actions/checkout@v4

      - name: set up python
        uses: actions/setup-python@v5
        with:
          python-version: ${{ matrix.interpreter }}
          allow-prereleases: true

      - name: install rust stable
        id: rust-toolchain
        uses: dtolnay/rust-toolchain@stable
        with:
          components: llvm-tools

      - run: rustc --version --verbose

      - name: build initial wheel
        uses: PyO3/maturin-action@v1
        with:
          manylinux: auto
          args: >
            --release
            --out pgo-wheel
            --interpreter ${{ matrix.interpreter }}
          rust-toolchain: stable
          working-directory: crates/jiter-python
        env:
          RUSTFLAGS: "-Cprofile-generate=${{ github.workspace }}/profdata"

      - name: detect rust host
        run: echo RUST_HOST=$(rustc -Vv | grep host | cut -d ' ' -f 2) >> "$GITHUB_ENV"
        shell: bash

      - name: generate pgo data
        run: |
          cd crates/jiter-python
          pip install -U pip
          pip install -r tests/requirements.txt
          pip install jiter --no-index --no-deps --find-links pgo-wheel --force-reinstall
          python bench.py jiter jiter-cache
          rustup run stable bash -c 'echo LLVM_PROFDATA=$RUSTUP_HOME/toolchains/$RUSTUP_TOOLCHAIN/lib/rustlib/${{ env.RUST_HOST }}/bin/llvm-profdata >> "$GITHUB_ENV"'

      - name: merge pgo data
        run: |
          cd crates/jiter-python
          ${{ env.LLVM_PROFDATA }} merge -o ${{ github.workspace }}/merged.profdata ${{ github.workspace }}/profdata

      - name: build pgo-optimized wheel
        uses: PyO3/maturin-action@v1
        with:
          manylinux: auto
          args: >
            --release
            --out dist
            --interpreter ${{ matrix.interpreter }}
          rust-toolchain: stable
          working-directory: crates/jiter-python
        env:
          RUSTFLAGS: "-Cprofile-use=${{ github.workspace }}/merged.profdata"

      - run: ${{ matrix.ls || 'ls -lh' }} crates/jiter-python/dist/

      - uses: actions/upload-artifact@v4
        with:
          name: pypi_files_${{ matrix.os }}_${{ matrix.interpreter }}
          path: crates/jiter-python/dist

  inspect-pypi-assets:
    needs: [build, build-sdist, build-pgo]
    runs-on: ubuntu-latest

    steps:
      - uses: actions/checkout@v4

      - name: get dist artifacts
        uses: actions/download-artifact@v4
        with:
          pattern: pypi_files_*
          merge-multiple: true
          path: dist

      - name: list dist files
        run: |
          ls -lh dist/
          ls -l dist/
          echo "`ls dist | wc -l` files"

      - name: extract and list sdist file
        run: |
          mkdir sdist-files
          tar -xvf dist/*.tar.gz -C sdist-files
          tree -a sdist-files

      - name: extract and list wheel file
        run: |
          ls dist/*cp310-manylinux*x86_64.whl | head -n 1
          python -m zipfile --list `ls dist/*cp310-manylinux*x86_64.whl | head -n 1`

  test-builds-arch:
    name: test build on ${{ matrix.target }}-${{ matrix.distro }}
    needs: [build]
    runs-on: ubuntu-latest

    strategy:
      fail-fast: false
      matrix:
        target: [aarch64, armv7, s390x, ppc64le]
        distro: ["ubuntu22.04"]
        include:
          - target: aarch64
            distro: alpine_latest

    steps:
      - uses: actions/checkout@v4

      - name: get dist artifacts
        uses: actions/download-artifact@v4
        with:
          pattern: pypi_files_linux_*
          merge-multiple: true
          path: crates/jiter-python/dist

      - uses: uraimo/run-on-arch-action@v2.7.2
        name: install & test
        with:
          arch: ${{ matrix.target }}
          distro: ${{ matrix.distro }}
          githubToken: ${{ github.token }}
          install: |
            set -x
            if command -v apt-get &> /dev/null; then
              echo "installing python & pip with apt-get..."
              apt-get update
              apt-get install -y --no-install-recommends python3 python3-pip python3-venv git
            else
              echo "installing python & pip with apk..."
              apk update
              apk add python3 py3-pip git
            fi
          run: |
            cd crates/jiter-python
            set -x
            # typing-extensions isn't automatically installed because of `--no-index --no-deps`
            python3 -m venv venv
            source venv/bin/activate
            python3 -m pip install -U pip -r tests/requirements.txt
            python3 -m pip install jiter --no-index --no-deps --find-links dist --force-reinstall
            python3 -c 'import jiter; print(jiter.__version__)'

  test-builds-os:
    name: test build on ${{ matrix.os }}
    needs: [build, build-pgo]

    strategy:
      fail-fast: false
      matrix:
        os: [ubuntu, macos, windows]

    runs-on: ${{ matrix.os }}-latest
    steps:
      - uses: actions/checkout@v4

      - name: set up python
        uses: actions/setup-python@v5
        with:
<<<<<<< HEAD
          python-version: "3.12"
=======
          python-version: "3.13"
>>>>>>> 419ec90e

      - name: get dist artifacts
        uses: actions/download-artifact@v4
        with:
          pattern: pypi_files_*
          merge-multiple: true
          path: crates/jiter-python/dist

      - name: run tests
        run: |
          python3 -m pip install -U pip -r tests/requirements.txt
          python3 -m pip install jiter --no-index --no-deps --find-links dist --force-reinstall
          python3 -m pytest
        working-directory: crates/jiter-python

  # https://github.com/marketplace/actions/alls-green#why used for branch protection checks
  check:
    if: always()
    needs: [test-linux, test-macos, test-python, bench, fuzz, fuzz-skip, lint]
    runs-on: ubuntu-latest
    steps:
      - name: Decide whether the needed jobs succeeded or failed
        uses: re-actors/alls-green@release/v1
        with:
          jobs: ${{ toJSON(needs) }}

  release:
    needs: [check]
    if: "success() && startsWith(github.ref, 'refs/tags/')"
    runs-on: ubuntu-latest
    environment: release

    steps:
<<<<<<< HEAD
      - uses: actions/checkout@v4
=======
      - uses: actions/checkout@v2
>>>>>>> 419ec90e

      - name: install rust stable
        uses: dtolnay/rust-toolchain@stable

      - uses: Swatinem/rust-cache@v2

      - run: cargo publish -p jiter
        env:
          CARGO_REGISTRY_TOKEN: ${{ secrets.CARGO_REGISTRY_TOKEN }}

  release-python:
    needs: [test-builds-arch, test-builds-os, build-sdist, check]
    if: "success() && startsWith(github.ref, 'refs/tags/')"
    runs-on: ubuntu-latest
    environment: release-python
    permissions:
      id-token: write

    steps:
      - uses: actions/checkout@v4

      - name: set up python
        uses: actions/setup-python@v5
        with:
<<<<<<< HEAD
          python-version: "3.12"
=======
          python-version: "3.13"
>>>>>>> 419ec90e

      - name: get dist artifacts
        uses: actions/download-artifact@v4
        with:
          pattern: pypi_files_*
          merge-multiple: true
          path: dist

      - run: pip install -U twine
      - run: ls -l dist/
      - run: twine check --strict dist/*

      - name: upload to pypi
        uses: pypa/gh-action-pypi-publish@release/v1
        with:
          packages-dir: dist/<|MERGE_RESOLUTION|>--- conflicted
+++ resolved
@@ -19,11 +19,7 @@
       - name: set up python
         uses: actions/setup-python@v5
         with:
-<<<<<<< HEAD
-          python-version: "3.12"
-=======
-          python-version: "3.13"
->>>>>>> 419ec90e
+          python-version: "3.13"
 
       - name: resolve MSRV
         id: resolve-msrv
@@ -51,11 +47,7 @@
       - name: set up python
         uses: actions/setup-python@v5
         with:
-<<<<<<< HEAD
-          python-version: "3.12"
-=======
-          python-version: "3.13"
->>>>>>> 419ec90e
+          python-version: "3.13"
 
       - uses: dtolnay/rust-toolchain@master
         with:
@@ -102,11 +94,7 @@
       - name: set up python
         uses: actions/setup-python@v5
         with:
-<<<<<<< HEAD
-          python-version: "3.12"
-=======
-          python-version: "3.13"
->>>>>>> 419ec90e
+          python-version: "3.13"
 
       - uses: dtolnay/rust-toolchain@stable
 
@@ -140,11 +128,7 @@
       - name: set up python
         uses: actions/setup-python@v5
         with:
-<<<<<<< HEAD
-          python-version: "3.12"
-=======
-          python-version: "3.13"
->>>>>>> 419ec90e
+          python-version: "3.13"
 
       - uses: dtolnay/rust-toolchain@stable
 
@@ -242,7 +226,11 @@
     steps:
       - uses: actions/checkout@v4
 
-<<<<<<< HEAD
+      - name: set up python
+        uses: actions/setup-python@v5
+        with:
+          python-version: "3.13"
+
       - uses: moonrepo/setup-rust@v1
         with:
           channel: stable
@@ -255,25 +243,6 @@
           PRE_COMMIT_COLOR: always
           SKIP: test
 
-=======
-      - name: set up python
-        uses: actions/setup-python@v5
-        with:
-          python-version: "3.13"
-
-      - uses: moonrepo/setup-rust@v1
-        with:
-          channel: stable
-          components: rustfmt, clippy
-
-      - uses: pre-commit/action@v3.0.0
-        with:
-          extra_args: --all-files --verbose
-        env:
-          PRE_COMMIT_COLOR: always
-          SKIP: test
-
->>>>>>> 419ec90e
       - run: cargo doc -F python
 
   build-sdist:
@@ -369,11 +338,7 @@
       - name: set up python
         uses: actions/setup-python@v5
         with:
-<<<<<<< HEAD
-          python-version: "3.12"
-=======
-          python-version: "3.13"
->>>>>>> 419ec90e
+          python-version: "3.13"
           architecture: ${{ matrix.python-architecture || 'x64' }}
 
       - name: build wheels
@@ -588,11 +553,7 @@
       - name: set up python
         uses: actions/setup-python@v5
         with:
-<<<<<<< HEAD
-          python-version: "3.12"
-=======
-          python-version: "3.13"
->>>>>>> 419ec90e
+          python-version: "3.13"
 
       - name: get dist artifacts
         uses: actions/download-artifact@v4
@@ -626,11 +587,7 @@
     environment: release
 
     steps:
-<<<<<<< HEAD
-      - uses: actions/checkout@v4
-=======
-      - uses: actions/checkout@v2
->>>>>>> 419ec90e
+      - uses: actions/checkout@v4
 
       - name: install rust stable
         uses: dtolnay/rust-toolchain@stable
@@ -655,11 +612,7 @@
       - name: set up python
         uses: actions/setup-python@v5
         with:
-<<<<<<< HEAD
-          python-version: "3.12"
-=======
-          python-version: "3.13"
->>>>>>> 419ec90e
+          python-version: "3.13"
 
       - name: get dist artifacts
         uses: actions/download-artifact@v4

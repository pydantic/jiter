--- conflicted
+++ resolved
@@ -1,13 +1,7 @@
 use pyo3::exceptions::PyValueError;
 use pyo3::ffi;
 use pyo3::prelude::*;
-<<<<<<< HEAD
 use pyo3::types::{PyDict, PyList};
-use pyo3::{ffi, AsPyPointer};
-=======
-use pyo3::sync::{GILOnceCell, GILProtected};
-use pyo3::types::{PyDict, PyList, PyString};
->>>>>>> 625b202d
 
 use smallvec::SmallVec;
 
@@ -29,21 +23,12 @@
 /// # Returns
 ///
 /// A [PyObject](https://docs.rs/pyo3/latest/pyo3/type.PyObject.html) representing the parsed JSON value.
-<<<<<<< HEAD
-pub fn python_parse(
-    py: Python,
-    json_data: &[u8],
-    allow_inf_nan: bool,
-    cache_model: StringCacheMode,
-) -> JsonResult<PyObject> {
-=======
 pub fn python_parse<'py>(
     py: Python<'py>,
     json_data: &[u8],
     allow_inf_nan: bool,
-    cache_strings: bool,
+    cache_mode: StringCacheMode,
 ) -> JsonResult<Bound<'py, PyAny>> {
->>>>>>> 625b202d
     let mut python_parser = PythonParser {
         parser: Parser::new(json_data),
         tape: Tape::default(),
@@ -52,7 +37,7 @@
     };
 
     let peek = python_parser.parser.peek()?;
-    let v = match cache_model {
+    let v = match cache_mode {
         StringCacheMode::All => python_parser.py_take_value::<StringCacheAll>(py, peek)?,
         StringCacheMode::Keys => python_parser.py_take_value::<StringCacheKeys>(py, peek)?,
         StringCacheMode::None => python_parser.py_take_value::<StringNoCache>(py, peek)?,
@@ -173,56 +158,4 @@
         self.recursion_limit += 1;
         r
     }
-<<<<<<< HEAD
-=======
-}
-
-trait StringMaybeCache {
-    fn get<'py>(py: Python<'py>, json_str: &str) -> Bound<'py, PyAny>;
-}
-
-struct StringCache;
-
-impl StringMaybeCache for StringCache {
-    fn get<'py>(py: Python<'py>, json_str: &str) -> Bound<'py, PyAny> {
-        static STRINGS_CACHE: GILOnceCell<GILProtected<RefCell<HashMap<String, PyObject>>>> = GILOnceCell::new();
-
-        // from tests, 0 and 1 character strings are faster not cached
-        if (2..64).contains(&json_str.len()) {
-            let cache = STRINGS_CACHE
-                .get_or_init(py, || GILProtected::new(RefCell::new(HashMap::new())))
-                .get(py);
-
-            let mut map = cache.borrow_mut();
-            let entry = map.raw_entry_mut().from_key(json_str);
-
-            let (py_string, inserted) = match entry {
-                RawEntryMut::Vacant(view) => {
-                    let py_string = PyString::new_bound(py, json_str).into_any();
-                    view.insert(json_str.to_owned(), py_string.clone().into());
-                    (py_string, true)
-                }
-                RawEntryMut::Occupied(view) => (view.get().bind(py).clone(), false),
-            };
-            if inserted {
-                // 500k limit means 1m keys + values, 1m 64 byte strings is ~64mb
-                if map.len() > 500_000 {
-                    // TODO is there a fast way to keep (say) half the cache?
-                    map.clear();
-                }
-            }
-            py_string
-        } else {
-            PyString::new_bound(py, json_str).into_any()
-        }
-    }
-}
-
-struct StringNoCache;
-
-impl StringMaybeCache for StringNoCache {
-    fn get<'py>(py: Python<'py>, json_str: &str) -> Bound<'py, PyAny> {
-        PyString::new_bound(py, json_str).into_any()
-    }
->>>>>>> 625b202d
 }
use std::borrow::Cow;
use std::ops::Range;
use std::str::{from_utf8, from_utf8_unchecked};

use crate::errors::{json_err, json_error, JsonResult};

pub type Tape = Vec<u8>;

/// `'t` is the lifetime of the tape (reusable buffer), `'j` is the lifetime of the JSON data itself
/// data must outlive tape, so if you return data with the lifetime of tape,
/// a slice of data the original JSON data is okay too
pub trait AbstractStringDecoder<'t, 'j>
where
    'j: 't,
{
    type Output;

    fn decode(data: &'j [u8], index: usize, tape: &'t mut Tape) -> JsonResult<(Self::Output, usize)>;
}

pub struct StringDecoder;

#[derive(Debug)]
pub enum StringOutput<'t, 'j>
where
    'j: 't,
{
    Tape(&'t str, bool),
    Data(&'j str, bool),
}

impl From<StringOutput<'_, '_>> for String {
    fn from(val: StringOutput) -> Self {
        match val {
            StringOutput::Tape(s, _) => s.to_owned(),
            StringOutput::Data(s, _) => s.to_owned(),
        }
    }
}

impl<'t, 'j> From<StringOutput<'t, 'j>> for Cow<'j, str> {
    fn from(val: StringOutput<'t, 'j>) -> Self {
        match val {
            StringOutput::Tape(s, _) => s.to_owned().into(),
            StringOutput::Data(s, _) => s.into(),
        }
    }
}

impl<'t, 'j> StringOutput<'t, 'j> {
    pub fn as_str(&self) -> &'t str {
        match self {
            Self::Tape(s, _) => s,
            Self::Data(s, _) => s,
        }
    }

    pub fn ascii_only(&self) -> bool {
        match self {
            Self::Tape(_, ascii_only) => *ascii_only,
            Self::Data(_, ascii_only) => *ascii_only,
        }
    }
}

impl<'t, 'j> AbstractStringDecoder<'t, 'j> for StringDecoder
where
    'j: 't,
{
    type Output = StringOutput<'t, 'j>;

    fn decode(data: &'j [u8], index: usize, tape: &'t mut Tape) -> JsonResult<(Self::Output, usize)> {
        let start = index + 1;

        match decode_chunk(data, start, true)? {
            (StringChunk::Quote, ascii_only, index) => {
                let s = to_str(&data[start..index], ascii_only, start)?;
                Ok((StringOutput::Data(s), index + 1))
            }
            (StringChunk::Backslash, ascii_only, index) => decode_to_tape(data, index, tape, start, ascii_only),
        }
    }
}

fn decode_to_tape<'t, 'j>(
    data: &'j [u8],
    mut index: usize,
    tape: &'t mut Tape,
    start: usize,
    mut ascii_only: bool,
) -> JsonResult<(StringOutput<'t, 'j>, usize)> {
    tape.clear();
    let mut chunk_start = start;
    loop {
        // on_backslash
        tape.extend_from_slice(&data[chunk_start..index]);
        index += 1;
        if let Some(next_inner) = data.get(index) {
            match next_inner {
                b'"' | b'\\' | b'/' => tape.push(*next_inner),
                b'b' => tape.push(b'\x08'),
                b'f' => tape.push(b'\x0C'),
                b'n' => tape.push(b'\n'),
                b'r' => tape.push(b'\r'),
                b't' => tape.push(b'\t'),
                b'u' => {
                    let (c, new_index) = parse_escape(data, index)?;
                    index = new_index;
                    tape.extend_from_slice(c.encode_utf8(&mut [0_u8; 4]).as_bytes());
                }
                _ => return json_err!(InvalidEscape, index),
            }
            index += 1;
        } else {
            return json_err!(EofWhileParsingString, index);
        }

        match decode_chunk(data, index, ascii_only)? {
            (StringChunk::Quote, ascii_only, new_index) => {
                tape.extend_from_slice(&data[index..new_index]);
                index = new_index + 1;
                let s = to_str(tape, ascii_only, start)?;
                return Ok((StringOutput::Tape(s), index));
            }
            (StringChunk::Backslash, ascii_only_new, index_new) => {
                ascii_only = ascii_only_new;
                chunk_start = index;
                index = index_new;
            }
        }
    }
}

#[inline(always)]
pub fn decode_chunk(data: &[u8], index: usize, ascii_only: bool) -> JsonResult<(StringChunk, bool, usize)> {
    // TODO x86_64: use simd

    #[cfg(target_arch = "aarch64")]
    {
        crate::simd_aarch64::decode_string_chunk(data, index, ascii_only)
    }
    #[cfg(not(target_arch = "aarch64"))]
    {
        StringChunk::decode_fallback(data, index, ascii_only)
    }
}

pub(crate) enum StringChunk {
    Quote,
    Backslash,
}

impl StringChunk {
    #[inline(always)]
    pub fn decode_fallback(data: &[u8], mut index: usize, mut ascii_only: bool) -> JsonResult<(Self, bool, usize)> {
        while let Some(next) = data.get(index) {
            if !JSON_ASCII[*next as usize] {
                match &CHAR_TYPE[*next as usize] {
                    CharType::Quote => return Ok((Self::Quote, ascii_only, index)),
                    CharType::Backslash => return Ok((Self::Backslash, ascii_only, index)),
                    CharType::ControlChar => return json_err!(ControlCharacterWhileParsingString, index),
                    CharType::Other => {
                        ascii_only = false;
                    }
                }
            }
            index += 1;
        }
        json_err!(EofWhileParsingString, index)
    }

    /// decode an array (generally from SIMD) return the result of the chunk, or none if the non-ascii character
    /// is just > \x7F (127)
    #[inline(always)]
    #[allow(dead_code)]
    pub fn decode_array<const T: usize>(
        data: [u8; T],
        index: &mut usize,
        ascii_only: bool,
    ) -> Option<JsonResult<(Self, bool, usize)>> {
        for u8_char in data {
            if !JSON_ASCII[u8_char as usize] {
                return match &CHAR_TYPE[u8_char as usize] {
                    CharType::Quote => Some(Ok((Self::Quote, ascii_only, *index))),
                    CharType::Backslash => Some(Ok((Self::Backslash, ascii_only, *index))),
                    CharType::ControlChar => Some(json_err!(ControlCharacterWhileParsingString, *index)),
                    CharType::Other => {
                        *index += 1;
                        None
                    }
                };
            }
            *index += 1;
        }
        unreachable!("error decoding SIMD string chunk")
    }
}

// taken serde-rs/json but altered
// https://github.com/serde-rs/json/blob/ebaf61709aba7a3f2429a5d95a694514f180f565/src/read.rs#L787-L811
// this helps the fast path by telling us if something is ascii or not, it also simplifies
// CharType below by only requiring 4 options in that enum
static JSON_ASCII: [bool; 256] = {
    const CT: bool = false; // control character \x00..=\x1F
    const QU: bool = false; // quote \x22
    const BS: bool = false; // backslash \x5C
    const __: bool = true; // simple ascii
    const HI: bool = false; // > \x7F (127)
    [
        //   1   2   3   4   5   6   7   8   9   A   B   C   D   E   F
        CT, CT, CT, CT, CT, CT, CT, CT, CT, CT, CT, CT, CT, CT, CT, CT, // 0
        CT, CT, CT, CT, CT, CT, CT, CT, CT, CT, CT, CT, CT, CT, CT, CT, // 1
        __, __, QU, __, __, __, __, __, __, __, __, __, __, __, __, __, // 2
        __, __, __, __, __, __, __, __, __, __, __, __, __, __, __, __, // 3
        __, __, __, __, __, __, __, __, __, __, __, __, __, __, __, __, // 4
        __, __, __, __, __, __, __, __, __, __, __, __, BS, __, __, __, // 5
        __, __, __, __, __, __, __, __, __, __, __, __, __, __, __, __, // 6
        __, __, __, __, __, __, __, __, __, __, __, __, __, __, __, __, // 7
        HI, HI, HI, HI, HI, HI, HI, HI, HI, HI, HI, HI, HI, HI, HI, HI, // 8
        HI, HI, HI, HI, HI, HI, HI, HI, HI, HI, HI, HI, HI, HI, HI, HI, // 9
        HI, HI, HI, HI, HI, HI, HI, HI, HI, HI, HI, HI, HI, HI, HI, HI, // A
        HI, HI, HI, HI, HI, HI, HI, HI, HI, HI, HI, HI, HI, HI, HI, HI, // B
        HI, HI, HI, HI, HI, HI, HI, HI, HI, HI, HI, HI, HI, HI, HI, HI, // C
        HI, HI, HI, HI, HI, HI, HI, HI, HI, HI, HI, HI, HI, HI, HI, HI, // D
        HI, HI, HI, HI, HI, HI, HI, HI, HI, HI, HI, HI, HI, HI, HI, HI, // E
        HI, HI, HI, HI, HI, HI, HI, HI, HI, HI, HI, HI, HI, HI, HI, HI, // F
    ]
};

enum CharType {
    // control character \x00..=\x1F
    ControlChar,
    // quote \x22
    Quote,
    // backslash \x5C
    Backslash,
    // all other characters. In reality this will only be > \x7F (127) after the JSON_ASCII check
    Other,
}

// Lookup table of bytes that must be escaped. A value of true at index i means
// that byte i requires an escape sequence in the input.
static CHAR_TYPE: [CharType; 256] = {
    const CT: CharType = CharType::ControlChar;
    const QU: CharType = CharType::Quote;
    const BS: CharType = CharType::Backslash;
    const __: CharType = CharType::Other;
    [
        //   1   2   3   4   5   6   7   8   9   A   B   C   D   E   F
        CT, CT, CT, CT, CT, CT, CT, CT, CT, CT, CT, CT, CT, CT, CT, CT, // 0
        CT, CT, CT, CT, CT, CT, CT, CT, CT, CT, CT, CT, CT, CT, CT, CT, // 1
        __, __, QU, __, __, __, __, __, __, __, __, __, __, __, __, __, // 2
        __, __, __, __, __, __, __, __, __, __, __, __, __, __, __, __, // 3
        __, __, __, __, __, __, __, __, __, __, __, __, __, __, __, __, // 4
        __, __, __, __, __, __, __, __, __, __, __, __, BS, __, __, __, // 5
        __, __, __, __, __, __, __, __, __, __, __, __, __, __, __, __, // 6
        __, __, __, __, __, __, __, __, __, __, __, __, __, __, __, __, // 7
        __, __, __, __, __, __, __, __, __, __, __, __, __, __, __, __, // 8
        __, __, __, __, __, __, __, __, __, __, __, __, __, __, __, __, // 9
        __, __, __, __, __, __, __, __, __, __, __, __, __, __, __, __, // A
        __, __, __, __, __, __, __, __, __, __, __, __, __, __, __, __, // B
        __, __, __, __, __, __, __, __, __, __, __, __, __, __, __, __, // C
        __, __, __, __, __, __, __, __, __, __, __, __, __, __, __, __, // D
        __, __, __, __, __, __, __, __, __, __, __, __, __, __, __, __, // E
        __, __, __, __, __, __, __, __, __, __, __, __, __, __, __, __, // F
    ]
};

<<<<<<< HEAD
=======
impl<'t, 'j> AbstractStringDecoder<'t, 'j> for StringDecoder
where
    'j: 't,
{
    type Output = StringOutput<'t, 'j>;

    fn decode(data: &'j [u8], mut index: usize, tape: &'t mut Tape) -> JsonResult<(Self::Output, usize)> {
        index += 1;
        let start = index;
        let mut ascii_only = true;

        while let Some(next) = data.get(index) {
            if !ASCII[*next as usize] {
                match &CHAR_TYPE[*next as usize] {
                    CharType::Quote => {
                        let s = to_str(&data[start..index], ascii_only, start)?;
                        index += 1;
                        return Ok((StringOutput::Data(s, ascii_only), index));
                    }
                    CharType::Backslash => return decode_to_tape(data, index, tape, start, ascii_only),
                    CharType::ControlChar => return json_err!(ControlCharacterWhileParsingString, index),
                    CharType::Other => {
                        ascii_only = false;
                    }
                }
            }
            index += 1;
        }
        json_err!(EofWhileParsingString, index)
    }
}

fn decode_to_tape<'t, 'j>(
    data: &'j [u8],
    mut index: usize,
    tape: &'t mut Tape,
    start: usize,
    mut ascii_only: bool,
) -> JsonResult<(StringOutput<'t, 'j>, usize)> {
    let mut last_escape = start;
    tape.clear();

    macro_rules! on_backslash {
        () => {{
            tape.extend_from_slice(&data[last_escape..index]);
            index += 1;
            if let Some(next_inner) = data.get(index) {
                match next_inner {
                    b'"' | b'\\' | b'/' => tape.push(*next_inner),
                    b'b' => tape.push(b'\x08'),
                    b'f' => tape.push(b'\x0C'),
                    b'n' => tape.push(b'\n'),
                    b'r' => tape.push(b'\r'),
                    b't' => tape.push(b'\t'),
                    b'u' => {
                        let (c, new_index) = parse_escape(data, index)?;
                        index = new_index;
                        tape.extend_from_slice(c.encode_utf8(&mut [0_u8; 4]).as_bytes());
                    }
                    _ => return json_err!(InvalidEscape, index),
                }
                last_escape = index + 1;
            } else {
                return json_err!(EofWhileParsingString, index);
            }
        }};
    }

    on_backslash!();
    index += 1;

    while let Some(next) = data.get(index) {
        if !ASCII[*next as usize] {
            match &CHAR_TYPE[*next as usize] {
                CharType::Quote => {
                    tape.extend_from_slice(&data[last_escape..index]);
                    index += 1;
                    let s = to_str(tape, ascii_only, start)?;
                    return Ok((StringOutput::Tape(s, ascii_only), index));
                }
                CharType::Backslash => on_backslash!(),
                CharType::ControlChar => return json_err!(ControlCharacterWhileParsingString, index),
                CharType::Other => {
                    ascii_only = false;
                }
            }
        }
        index += 1;
    }
    json_err!(EofWhileParsingString, index)
}

>>>>>>> 37f9138d
fn to_str(bytes: &[u8], ascii_only: bool, start: usize) -> JsonResult<&str> {
    if ascii_only {
        // safety: in this case we've already confirmed that all characters are ascii, we can safely
        // transmute from bytes to str
        Ok(unsafe { from_utf8_unchecked(bytes) })
    } else {
        from_utf8(bytes).map_err(|e| json_error!(InvalidUnicodeCodePoint, start + e.valid_up_to() + 1))
    }
}

/// Taken approximately from https://github.com/serde-rs/json/blob/v1.0.107/src/read.rs#L872-L945
fn parse_escape(data: &[u8], index: usize) -> JsonResult<(char, usize)> {
    let (n, index) = parse_u4(data, index)?;
    match n {
        0xDC00..=0xDFFF => json_err!(LoneLeadingSurrogateInHexEscape, index),
        0xD800..=0xDBFF => match data.get(index + 1..index + 3) {
            Some(slice) if slice == b"\\u" => {
                let (n2, index) = parse_u4(data, index + 2)?;
                if !(0xDC00..=0xDFFF).contains(&n2) {
                    return json_err!(LoneLeadingSurrogateInHexEscape, index);
                }
                let n2 = (((n - 0xD800) as u32) << 10 | (n2 - 0xDC00) as u32) + 0x1_0000;

                match char::from_u32(n2) {
                    Some(c) => Ok((c, index)),
                    None => json_err!(EofWhileParsingString, index),
                }
            }
            Some(slice) if slice.starts_with(b"\\") => json_err!(UnexpectedEndOfHexEscape, index + 2),
            Some(_) => json_err!(UnexpectedEndOfHexEscape, index + 1),
            None => match data.get(index + 1) {
                Some(b'\\') | None => json_err!(EofWhileParsingString, data.len()),
                Some(_) => json_err!(UnexpectedEndOfHexEscape, index + 1),
            },
        },
        _ => match char::from_u32(n as u32) {
            Some(c) => Ok((c, index)),
            None => json_err!(InvalidEscape, index),
        },
    }
}

fn parse_u4(data: &[u8], mut index: usize) -> JsonResult<(u16, usize)> {
    let mut n = 0;
    let u4 = data
        .get(index + 1..index + 5)
        .ok_or_else(|| json_error!(EofWhileParsingString, data.len()))?;

    for c in u4.iter() {
        index += 1;
        let hex = match c {
            b'0'..=b'9' => (c & 0x0f) as u16,
            b'a'..=b'f' => (c - b'a' + 10) as u16,
            b'A'..=b'F' => (c - b'A' + 10) as u16,
            _ => return json_err!(InvalidEscape, index),
        };
        n = (n << 4) + hex;
    }
    Ok((n, index))
}

pub struct StringDecoderRange;

impl<'t, 'j> AbstractStringDecoder<'t, 'j> for StringDecoderRange
where
    'j: 't,
{
    type Output = Range<usize>;

    fn decode(data: &'j [u8], mut index: usize, _tape: &'t mut Tape) -> JsonResult<(Self::Output, usize)> {
        index += 1;
        let start = index;
        while let Some(next) = data.get(index) {
            match next {
                b'"' => {
                    let r = start..index;
                    index += 1;
                    return Ok((r, index));
                }
                b'\\' => {
                    index += 1;
                    if let Some(next_inner) = data.get(index) {
                        match next_inner {
                            // these escapes are easy to validate
                            b'"' | b'\\' | b'/' | b'b' | b'f' | b'n' | b'r' | b't' => (),
                            // unicode escapes are harder to validate, we just prevent them here
                            b'u' => return json_err!(StringEscapeNotSupported, index),
                            _ => return json_err!(InvalidEscape, index),
                        }
                    } else {
                        return json_err!(EofWhileParsingString, index);
                    }
                    index += 1;
                }
                _ => {
                    index += 1;
                }
            }
        }
        json_err!(EofWhileParsingString, index)
    }
}<|MERGE_RESOLUTION|>--- conflicted
+++ resolved
@@ -75,7 +75,7 @@
         match decode_chunk(data, start, true)? {
             (StringChunk::Quote, ascii_only, index) => {
                 let s = to_str(&data[start..index], ascii_only, start)?;
-                Ok((StringOutput::Data(s), index + 1))
+                Ok((StringOutput::Data(s, ascii_only), index + 1))
             }
             (StringChunk::Backslash, ascii_only, index) => decode_to_tape(data, index, tape, start, ascii_only),
         }
@@ -120,7 +120,7 @@
                 tape.extend_from_slice(&data[index..new_index]);
                 index = new_index + 1;
                 let s = to_str(tape, ascii_only, start)?;
-                return Ok((StringOutput::Tape(s), index));
+                return Ok((StringOutput::Tape(s, ascii_only), index));
             }
             (StringChunk::Backslash, ascii_only_new, index_new) => {
                 ascii_only = ascii_only_new;
@@ -266,101 +266,6 @@
     ]
 };
 
-<<<<<<< HEAD
-=======
-impl<'t, 'j> AbstractStringDecoder<'t, 'j> for StringDecoder
-where
-    'j: 't,
-{
-    type Output = StringOutput<'t, 'j>;
-
-    fn decode(data: &'j [u8], mut index: usize, tape: &'t mut Tape) -> JsonResult<(Self::Output, usize)> {
-        index += 1;
-        let start = index;
-        let mut ascii_only = true;
-
-        while let Some(next) = data.get(index) {
-            if !ASCII[*next as usize] {
-                match &CHAR_TYPE[*next as usize] {
-                    CharType::Quote => {
-                        let s = to_str(&data[start..index], ascii_only, start)?;
-                        index += 1;
-                        return Ok((StringOutput::Data(s, ascii_only), index));
-                    }
-                    CharType::Backslash => return decode_to_tape(data, index, tape, start, ascii_only),
-                    CharType::ControlChar => return json_err!(ControlCharacterWhileParsingString, index),
-                    CharType::Other => {
-                        ascii_only = false;
-                    }
-                }
-            }
-            index += 1;
-        }
-        json_err!(EofWhileParsingString, index)
-    }
-}
-
-fn decode_to_tape<'t, 'j>(
-    data: &'j [u8],
-    mut index: usize,
-    tape: &'t mut Tape,
-    start: usize,
-    mut ascii_only: bool,
-) -> JsonResult<(StringOutput<'t, 'j>, usize)> {
-    let mut last_escape = start;
-    tape.clear();
-
-    macro_rules! on_backslash {
-        () => {{
-            tape.extend_from_slice(&data[last_escape..index]);
-            index += 1;
-            if let Some(next_inner) = data.get(index) {
-                match next_inner {
-                    b'"' | b'\\' | b'/' => tape.push(*next_inner),
-                    b'b' => tape.push(b'\x08'),
-                    b'f' => tape.push(b'\x0C'),
-                    b'n' => tape.push(b'\n'),
-                    b'r' => tape.push(b'\r'),
-                    b't' => tape.push(b'\t'),
-                    b'u' => {
-                        let (c, new_index) = parse_escape(data, index)?;
-                        index = new_index;
-                        tape.extend_from_slice(c.encode_utf8(&mut [0_u8; 4]).as_bytes());
-                    }
-                    _ => return json_err!(InvalidEscape, index),
-                }
-                last_escape = index + 1;
-            } else {
-                return json_err!(EofWhileParsingString, index);
-            }
-        }};
-    }
-
-    on_backslash!();
-    index += 1;
-
-    while let Some(next) = data.get(index) {
-        if !ASCII[*next as usize] {
-            match &CHAR_TYPE[*next as usize] {
-                CharType::Quote => {
-                    tape.extend_from_slice(&data[last_escape..index]);
-                    index += 1;
-                    let s = to_str(tape, ascii_only, start)?;
-                    return Ok((StringOutput::Tape(s, ascii_only), index));
-                }
-                CharType::Backslash => on_backslash!(),
-                CharType::ControlChar => return json_err!(ControlCharacterWhileParsingString, index),
-                CharType::Other => {
-                    ascii_only = false;
-                }
-            }
-        }
-        index += 1;
-    }
-    json_err!(EofWhileParsingString, index)
-}
-
->>>>>>> 37f9138d
 fn to_str(bytes: &[u8], ascii_only: bool, start: usize) -> JsonResult<&str> {
     if ascii_only {
         // safety: in this case we've already confirmed that all characters are ascii, we can safely
